--- conflicted
+++ resolved
@@ -35,9 +35,6 @@
             """
             :function:f the decorated funtion.
             """
-<<<<<<< HEAD
-            valid_kwargs = ['debug', 'target', 'compiler_state', 'performance', 'cluster']
-=======
             valid_kwargs = [
                 'debug',
                 'target',
@@ -45,7 +42,6 @@
                 'performance',
                 'localities'
             ]
->>>>>>> 444f6d9c
 
             self.backends_map = {'PhySL': PhySL, 'OpenSCoP': OpenSCoP}
             self.backend = self.get_backend(kwargs.get('target'))
@@ -154,13 +150,7 @@
                 raise NotImplementedError(
                     "OpenSCoP kernels are not yet callable.")
 
-<<<<<<< HEAD
-            if self.remote is not None or self.remote != None:
-                return self.remote.send(self.__src__)
-=======
             result = self.backend.call(map(self.map_decorated, args))
->>>>>>> 444f6d9c
-
             result = self.backend.call(args)
             self.__perfdata__ = self.backend.__perfdata__
             return result
