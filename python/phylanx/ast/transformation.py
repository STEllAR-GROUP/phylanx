--- conflicted
+++ resolved
@@ -16,17 +16,12 @@
 
 et = phylanx.execution_tree
 
-<<<<<<< HEAD
-=======
-
 def is_node(node, name):
     """Return the node name"""
     if node is None:
         return False
     return node.__class__.__name__ == name
 
-
->>>>>>> ea4d1eeb
 def get_node(node, **kwargs):
     if node is None:
         return None
