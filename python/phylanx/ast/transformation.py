# Copyright (c) 2017 Hartmut Kaiser
# Copyright (c) 2018 Steven R. Brandt
# Copyright (c) 2018 R. Tohid
#
# Distributed under the Boost Software License, Version 1.0. (See accompanying
# file LICENSE_1_0.txt or copy at http://www.boost.org/LICENSE_1_0.txt)

import ast
import re
import phylanx
import inspect
from .oscop import OpenSCoP
from .utils import full_name, full_node_name

et = phylanx.execution_tree


def get_node(node, **kwargs):
    if node is None:
        return None
    args = [arg for arg in ast.iter_child_nodes(node)]
    params = {"name": None, "num": None}
    for k in kwargs:
        if k not in params:
            raise Exception("Invalid argument '%s'" % k)
        else:
            params[k] = kwargs[k]
    name = params["name"]
    num = params["num"]
    if name is not None:
        for i in range(len(args)):
            a = args[i]
            nm = a.__class__.__name__
            if nm == name:
                if num is None or num == i:
                    return a
    elif num is not None:
        if num < len(args):
            return args[num]

    # if we can't find what we're looking for...
    return None


def remove_line(a):
    return re.sub(r'\$.*', '', a)


class PhySL:
    def __init__(self, tree, kwargs):
        self.defs = {}
        self.priority = 0
        self.groupAggressively = True
        for arg in tree.body[0].args.args:
            self.defs[arg.arg] = 1
        self.__src__ = self.recompile(tree)

    def _Num(self, a, allowreturn=False):
        return str(a.n)

    def _Str(self, a, allowreturn=False):
        return '"' + a.s + '"'

    def _Name(self, a, allowreturn=False):
        return full_node_name(a, a.id)

    def _Expr(self, a, allowreturn=False):
        args = [arg for arg in ast.iter_child_nodes(a)]
        s = "("
        if len(args) == 1:
            s += self.recompile(args[0])
        else:
            raise Exception(
                'unexpected: expression has more than one sub-expression')
        return s + ")"

    def _Subscript(self, a, allowreturn=False):
<<<<<<< HEAD
        symbol_info = full_node_name(a)
        s = 'slice%s(%s' % (symbol_info, self.recompile(a.value))
        if isinstance(a.slice, ast.Index):
            s += ', %s)' % self.recompile(a.slice.value)
=======
        e = get_node(a, name="ExtSlice")
        s0 = get_node(e, name="Slice", num=0)
        s1 = get_node(e, name="Slice", num=1)
        s0alt = get_node(a, name="Slice", num=1)
        if s0 is not None and s1 is not None:
            xlo = s0.lower
            xlo_info = full_node_name(xlo)
            xhi = s0.upper
            xhi_info = full_node_name(xhi)
            ylo = s1.lower
            yhi = s1.upper
            yhi_info = full_node_name(yhi)
            sname = self.recompile(get_node(a, num=0))
            s = "slice%s(" % xlo_info
            s += sname
            s += ", "
            if xlo is None:
                s += "0"
            else:
                s += self.recompile(xlo)
            s += ", "
            if xhi is None:
                s += "shape%s(" % xhi_info + sname + ",0)"
            else:
                s += self.recompile(xhi)
            s += ", "
            if ylo is None:
                s += "0"
            else:
                s += self.recompile(ylo)
            s += ", "
            if yhi is None:
                s += "shape%s(" % yhi_info + sname + ",1)"
            else:
                s += self.recompile(yhi)
            s += ")"
            return s
        elif s0alt is not None:
            sname = self.recompile(get_node(a, num=0))
            xlo = s0alt.lower
            xlo_info = full_node_name(xlo)
            xhi = s0alt.upper
            xhi_info = full_node_name(xhi)
            s = 'slice_column%s(' % xlo_info
            s += sname
            s += ','
            if xlo is None:
                s += "0"
            else:
                s += self.recompile(xlo)
            s += ','
            if xhi is None:
                s += "shape%s(" % xhi_info + sname + ",0)"
            else:
                s += self.recompile(xhi)
            s += ")"
>>>>>>> f16e8d49
            return s
        elif isinstance(a.slice, ast.Slice):
            s += self.recompile(a.slice)
            return s + ')'
        else:
            s += self.recompile(a.slice)
            return s + ')'

    def _Slice(self, a, allowreturn=False):
        s = ', \'(%s, %s' % \
            (self.recompile(a.lower), self.recompile(a.upper))
        if a.step:
            s += ', %s)' % self.recompile(a.step)
        else:
            s += ')'
        return s

    def _ExtSlice(self, a, allowreturn=False):
        if isinstance(a.dims[0], ast.Index):
            s = self.recompile(a.dims[0].value)
        else:
            s = self.recompile(a.dims[0])
        if isinstance(a.dims[1], ast.Index):
            s = self.recompile(a.dims[1].value)
        else:
            s += self.recompile(a.dims[1])
        return s

# NOTE
# this function returns comma separated entries of the tuple without the parentheses.

    def _Tuple(self, a, allowreturn=False):
        s = ''
        for i in range(len(a.elts) - 1):
            s += self.recompile(a.elts[i]) + ', '
        s += self.recompile(a.elts[-1])
        return s


#        e = get_node(a, name="ExtSlice")
#        s0 = get_node(e, name="Slice", num=0)
#        s1 = get_node(e, name="Slice", num=1)
#        s0alt = get_node(a, name="Slice", num=1)
#        if s0 is not None and s1 is not None:
#            xlo = s0.lower
#            xlo_info = full_node_name(xlo)
#            xhi = s0.upper
#            xhi_info = full_node_name(xhi)
#            ylo = s1.lower
#            yhi = s1.upper
#            yhi_info = full_node_name(yhi)
#            sname = self.recompile(get_node(a, num=0))
#            s = "slice%s(" % xlo_info
#            s += sname
#            s += ","
#            if xlo is None:
#                s += "0"
#            else:
#                s += self.recompile(xlo)
#            s += ","
#            if xhi is None:
#                s += "shape%s(" % xhi_info + sname + ",0)"
#            else:
#                s += self.recompile(xhi)
#            s += ","
#            if ylo is None:
#                s += "0"
#            else:
#                s += self.recompile(ylo)
#            s += ","
#            if yhi is None:
#                s += "shape%s(" % yhi_info + sname + ",1)"
#            else:
#                s += self.recompile(yhi)
#            s += ")"
#            return s
#        elif s0alt is not None:
#            sname = self.recompile(get_node(a, num=0))
#            xlo = s0alt.lower
#            xlo_info = full_node_name(xlo)
#            xhi = s0alt.upper
#            xhi_info = full_node_name(xhi)
#            s = 'slice_column%s(' % xlo_info
#            s += sname
#            s += ','
#            if xlo is None:
#                s += "0"
#            else:
#                s += self.recompile(xlo)
#            s += ','
#            if xhi is None:
#                s += "shape%s(" % xhi_info + sname + ",0)"
#            else:
#                s += self.recompile(xhi)
#            s += ")"
#            return s
#        else:
#            raise Exception("Unsupported slicing: line=%d" % a.lineno)

    def _FunctionDef(self, a, allowreturn=False):
        args = [arg for arg in ast.iter_child_nodes(a)]
        s = ""
        s += '%s(' % full_node_name(a, 'define')
        s += full_name(a)
        s += ", "
        for arg in ast.iter_child_nodes(args[0]):
            s += full_node_name(arg, arg.arg)
            s += ", "
        if len(args) == 2:
            s += self.recompile(args[1], True).strip(' ')
        else:
            s += '%s(' % full_node_name(a, 'block')
            sargs = args[1:]
            for i in range(len(sargs)):
                aa = sargs[i]
                if i + 1 == len(sargs):
                    s += self.recompile(aa, True)
                else:
                    s += self.recompile(aa, False)
                    s += ", "
            s += ")"
        s += ")"
        return s

    def _BinOp(self, a, allowreturn=False):
        args = [arg for arg in ast.iter_child_nodes(a)]
        s = ""
        save = self.priority
        nm2 = args[1].__class__.__name__
        priority = 2
        if nm2 == "Add":
            op = " + "
            priority = 1
        elif nm2 == "Sub":
            op = " - "
            priority = 1
        elif nm2 == "Mult":
            op = " * "
        elif nm2 == "Div":
            op = " / "
        elif nm2 == "Mod":
            op = " % "
        elif nm2 == "Pow":
            op = " ** "
            priority = 3
        else:
            raise Exception('binary operation not supported: %s' % nm2)
        self.priority = priority
        term1 = self.recompile(args[0])
        self.priority = priority
        term2 = self.recompile(args[2])
        if priority < save or self.groupAggressively:
            s += "(" + term1 + op + term2 + ")"
        else:
            s += term1 + op + term2
        return s

    def _Call(self, a, allowreturn=False):
        symbol_info = full_node_name(a)
        s = ''
        if isinstance(a.func, ast.Attribute):
            s += self._Attribute(a.func)
            for i in range(len(a.args) - 1):
                s += self.recompile(a.args[i])
                s += ', '
            s += self.recompile(a.args[-1])
            s += ')'

        else:
            args = [arg for arg in ast.iter_child_nodes(a)]
            if args[0].id == "print":
                args[0].id = "cout"
            s = args[0].id + symbol_info + '('
            for n in range(1, len(args)):
                if n > 1:
                    s += ', '
                s += self.recompile(args[n])
            s += ')'
        return s

    def _Module(self, a, allowreturn=False):
        args = [arg for arg in ast.iter_child_nodes(a)]
        return self.recompile(args[0])

    def _Return(self, a, allowreturn=False):
        if not allowreturn:
            raise Exception(
                "Return only allowed at end of function: line=%d\n" % a.lineno)
        args = [arg for arg in ast.iter_child_nodes(a)]
        return self.recompile(args[0])

    def _Assign(self, a, allowreturn=False):
        symbol_info = full_node_name(a)
        args = [arg for arg in ast.iter_child_nodes(a)]
        s = ""
        if args[0].id in self.defs:
            s += "store" + symbol_info
        else:
            s += "define" + symbol_info
            self.defs[args[0].id] = 1
        a = '%s' % full_node_name(args[0], args[0].id)
        s += "(" + a + ", " + self.recompile(args[1]) + ")"
        return s

    def _Attribute(self, a, allowreturn=False):
        s = ""
        if isinstance(a.value, ast.Attribute):
            if a.attr in self.np_to_phylanx:
                symbol_info = full_node_name(a)
                s += self.np_to_phylanx[a.attr] + symbol_info + '('
                return s
            else:
                raise NotImplementedError

        if isinstance(a.value, ast.Name):
            if a.attr in self.np_to_phylanx:
                symbol_info = full_node_name(a)
                s += self.np_to_phylanx[a.attr] + symbol_info + '('

            if a.value.id in self.defs:
                s += a.value.id + full_node_name(a.value)
                return s
            elif a.value.id == "np" or a.value.id == "numpy":
                return s
            else:
                raise NotImplementedError
        else:
            s += self.recompile(a.value)
            return s

    def _AugAssign(self, a, allowreturn=False):
        symbol_info = full_node_name(a)
        args = [arg for arg in ast.iter_child_nodes(a)]
        sym = "?"
        nn = args[1].__class__.__name__
        if nn == "Add":
            sym = "+"
        arg0 = '%s' % full_node_name(args[0], args[0].id)
        return "store%s(" % symbol_info + arg0 + ", " + arg0 + sym + self.recompile(
            args[2]) + ")"

    def _While(self, a, allowreturn=False):
        symbol_info = full_node_name(a)
        args = [arg for arg in ast.iter_child_nodes(a)]
        s = "while" + symbol_info + "(" + self.recompile(args[0]) + ", "
        if len(args) == 2:
            s += self.recompile(args[1])
        else:
            tw = "block" + symbol_info + "("
            for aa in args[1:]:
                s += tw
                tw = ", "
                s += self.recompile(aa)
            s += ")"
        s += ")"
        return s

    def _If(self, a, allowreturn=False):
        symbol_info = full_node_name(a)
        s = "if" + symbol_info + "(" + self.recompile(a.test) + ", "
        if len(a.body) > 1:
            s += "block" + symbol_info + "("
            for j in range(len(a.body)):
                aa = a.body[j]
                if j > 0:
                    s += ", "
                if j + 1 == len(a.body):
                    s += self.recompile(aa, allowreturn)
                else:
                    s += self.recompile(aa)
            s += ")"
        else:
            s += self.recompile(a.body[0], allowreturn)
        s += ", "
        if len(a.orelse) > 1:
            s += "block" + symbol_info + "("
            for j in range(len(a.orelse)):
                aa = a.orelse[j]
                if j > 0:
                    s += ", "
                if j + 1 == len(a.orelse):
                    s += self.recompile(aa, allowreturn)
                else:
                    s += self.recompile(aa)
            s += ")"
        elif len(a.orelse) == 1:
            s += self.recompile(a.orelse[0], allowreturn)
        else:
            s += "block" + symbol_info + "()"
        s += ")"
        return s

    def _Compare(self, a, allowreturn=False):
        args = [arg for arg in ast.iter_child_nodes(a)]
        sym = "?"
        nn = args[1].__class__.__name__
        if nn == "Lt":
            sym = " < "
        elif nn == "Gt":
            sym = " > "
        elif nn == "LtE":
            sym = " <= "
        elif nn == "GtE":
            sym = " >= "
        elif nn == "NotEq":
            sym = " != "
        elif nn == "Eq":
            sym = " == "
        else:
            raise Exception('boolean operation not supported: %s' % nn)
        return '(' + self.recompile(args[0]) + sym + self.recompile(
            args[2]) + ')'

    def _UnaryOp(self, a, allowreturn=False):
        args = [arg for arg in ast.iter_child_nodes(a)]
        nm2 = args[0].__class__.__name__
        nm3 = args[1].__class__.__name__
        if nm2 == "USub":
            if nm3 == "BinOp" or self.groupAggressively:
                return "-(" + self.recompile(args[1]) + ")"
            else:
                return "-" + self.recompile(args[1])
        else:
            raise Exception(nm2)

    def _For(self, a, allowreturn=False):
        symbol_info = full_node_name(a)
        n = get_node(a, name="Name", num=0)
        c = get_node(a, name="Call", num=1)
        if n is not None and c is not None:
            r = get_node(c, name="Name", num=0)
            assert r.id == "range" or r.id == "xrange"
            step = get_node(c, num=3)
            if step is None:
                step = ast.Num(1)
            upper = get_node(c, num=2)
            if upper is None:
                upper = get_node(c, num=1)
                lower = ast.Num(0)
            else:
                lower = get_node(c, num=1)
            ns = self.recompile(n)
            ls = self.recompile(lower)
            us = self.recompile(upper)
            ss = self.recompile(step)
            bs = "block" + symbol_info + "("
            blocki = 2
            while True:
                blockn = get_node(a, num=blocki)
                if blockn is None:
                    break
                if blocki > 2:
                    bs += ", "
                bs += self.recompile(blockn)
                blocki += 1
            bs += ")"
            # The first arg of the for loop is either
            # a define() or a store(), depending on whether
            # the variable has already been defined.
            sd = "store" + symbol_info
            if remove_line(ns) not in self.defs:
                sd = "define" + symbol_info
            lg = "<"
            # Determine the direction of iteration, if possible
            if not re.search(r'[a-zA-Z_]', ss):
                if eval(ss) < 0:
                    lg = ">"
                return "for(" + sd + "(" + ns + ", " + ls + "), " + ns + " " + lg + " " \
                       + us + ",store%s(" % symbol_info + ns + ", " + ns + \
                    "+" + ss + "), " + bs + ")"
            else:
                # if we can't determine the direction of iteration, make two for loops
                ret = "if(" + ss + " > 0, "
                ret += "for(" + sd + "(" + ns + ", " + ls + "), " + ns + " < " + us + \
                    ",store%s(" % symbol_info + ns + ", " + ns + "+" + ss + "), " + bs \
                    + "), "
                ret += "for(" + sd + "(" + ns + ", " + ls + "), " + ns + " > " + us + \
                    ",store%s(" % symbol_info + ns + ", " + ns + "+" + ss + "), " + bs \
                    + "))"
                return ret
            raise Exception("unsupported For loop structure")

    def recompile(self, a, allowreturn=False):
        nm = a.__class__.__name__
        try:
            if allowreturn:
                return self.nodes[nm](self, a, allowreturn)
            else:
                return self.nodes[nm](self, a)
        except NotImplementedError:
            raise Exception('unsupported AST node type: %s' % nm)

    nodes = {
        "Assign": _Assign,
        "AugAssign": _AugAssign,
        "BinOp": _BinOp,
        "Call": _Call,
        "Compare": _Compare,
        "Expr": _Expr,
        "For": _For,
        "FunctionDef": _FunctionDef,
        "If": _If,
        "Module": _Module,
        "Name": _Name,
        "Num": _Num,
        "Return": _Return,
<<<<<<< HEAD
        "Slice": _Slice,
        "ExtSlice": _ExtSlice,
        "Str": _Str,
        "Subscript": _Subscript,
        "Tuple": _Tuple,
=======
        "Assign": _Assign,
        "Attribute": _Attribute,
        "AugAssign": _AugAssign,
        "While": _While,
        "If": _If,
        "Compare": _Compare,
>>>>>>> f16e8d49
        "UnaryOp": _UnaryOp,
        "While": _While
    }

    np_to_phylanx = {
        "argmax": "argmax",
        "argmin": "argmin",
        "cross": "cross",
        "det": "determinant",
        "diagonal": "diag",
        "dot": "dot",
        "exp": "exp",
        "hstack": "hstack",
        "identity": "identity",
        "inverse": "inverse",
        # "linearmatrix": "linearmatrix",
        "linspace": "linspace",
        "power": "power",
        "random": "random",
        "shape": "shape",
        "sqrt": "square_root",
        "transpose": "transpose",
        "vstack": "vstack"
        # slicing operations
    }


def convert_to_phylanx_type(v):
    t = type(v)
    try:
        import numpy
        if t == numpy.ndarray:
            return et.var(v)
    except NotImplementedError:
        pass
    return v


cs = phylanx.compiler_state()


# Create the decorator
def Phylanx(target="PhySL", compiler_state=cs, **kwargs):
    class PhyTransformer(object):
        targets = {"PhySL": PhySL, "OpenSCoP": OpenSCoP}

        def __init__(self, f):

            if target not in self.targets:
                raise NotImplementedError(
                    "unknown target passed to '@Phylanx()' decorator: %s." %
                    target)

            self.f = f
            self.cs = cs
            self.target = target

            # Get the source code
            actual_lineno = inspect.getsourcelines(f)[-1]
            src = inspect.getsource(f)
            # Before recompiling the code, take
            # off the decorator from the source.
            src = re.sub(r'^\s*@\w+.*\n', '', src)

            # Create the AST
            tree = ast.parse(src)
            ast.increment_lineno(tree, actual_lineno)
            assert len(tree.body) == 1
            self.transformation = self.targets[target](tree, kwargs)
            self.__src__ = self.transformation.__src__

            if target == "PhySL":
                et.compile(self.__src__, self.cs)

        def __call__(self, *args):
            if target == "OpenSCoP":
                raise NotImplementedError(
                    "OpenSCoP kernel blocks are not yet callable.")
            nargs = tuple(convert_to_phylanx_type(a) for a in args)
            return et.eval(self.f.__name__, self.cs, *nargs)

        def generate_ast(self):
            return phylanx.ast.generate_ast(self.__src__)

    return PhyTransformer<|MERGE_RESOLUTION|>--- conflicted
+++ resolved
@@ -75,69 +75,10 @@
         return s + ")"
 
     def _Subscript(self, a, allowreturn=False):
-<<<<<<< HEAD
         symbol_info = full_node_name(a)
         s = 'slice%s(%s' % (symbol_info, self.recompile(a.value))
         if isinstance(a.slice, ast.Index):
             s += ', %s)' % self.recompile(a.slice.value)
-=======
-        e = get_node(a, name="ExtSlice")
-        s0 = get_node(e, name="Slice", num=0)
-        s1 = get_node(e, name="Slice", num=1)
-        s0alt = get_node(a, name="Slice", num=1)
-        if s0 is not None and s1 is not None:
-            xlo = s0.lower
-            xlo_info = full_node_name(xlo)
-            xhi = s0.upper
-            xhi_info = full_node_name(xhi)
-            ylo = s1.lower
-            yhi = s1.upper
-            yhi_info = full_node_name(yhi)
-            sname = self.recompile(get_node(a, num=0))
-            s = "slice%s(" % xlo_info
-            s += sname
-            s += ", "
-            if xlo is None:
-                s += "0"
-            else:
-                s += self.recompile(xlo)
-            s += ", "
-            if xhi is None:
-                s += "shape%s(" % xhi_info + sname + ",0)"
-            else:
-                s += self.recompile(xhi)
-            s += ", "
-            if ylo is None:
-                s += "0"
-            else:
-                s += self.recompile(ylo)
-            s += ", "
-            if yhi is None:
-                s += "shape%s(" % yhi_info + sname + ",1)"
-            else:
-                s += self.recompile(yhi)
-            s += ")"
-            return s
-        elif s0alt is not None:
-            sname = self.recompile(get_node(a, num=0))
-            xlo = s0alt.lower
-            xlo_info = full_node_name(xlo)
-            xhi = s0alt.upper
-            xhi_info = full_node_name(xhi)
-            s = 'slice_column%s(' % xlo_info
-            s += sname
-            s += ','
-            if xlo is None:
-                s += "0"
-            else:
-                s += self.recompile(xlo)
-            s += ','
-            if xhi is None:
-                s += "shape%s(" % xhi_info + sname + ",0)"
-            else:
-                s += self.recompile(xhi)
-            s += ")"
->>>>>>> f16e8d49
             return s
         elif isinstance(a.slice, ast.Slice):
             s += self.recompile(a.slice)
@@ -532,6 +473,7 @@
 
     nodes = {
         "Assign": _Assign,
+        "Attribute": _Attribute,
         "AugAssign": _AugAssign,
         "BinOp": _BinOp,
         "Call": _Call,
@@ -544,20 +486,11 @@
         "Name": _Name,
         "Num": _Num,
         "Return": _Return,
-<<<<<<< HEAD
         "Slice": _Slice,
         "ExtSlice": _ExtSlice,
         "Str": _Str,
         "Subscript": _Subscript,
         "Tuple": _Tuple,
-=======
-        "Assign": _Assign,
-        "Attribute": _Attribute,
-        "AugAssign": _AugAssign,
-        "While": _While,
-        "If": _If,
-        "Compare": _Compare,
->>>>>>> f16e8d49
         "UnaryOp": _UnaryOp,
         "While": _While
     }
