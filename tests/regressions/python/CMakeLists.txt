# Copyright (c) 2017 Hartmut Kaiser
#
# Distributed under the Boost Software License, Version 1.0. (See accompanying
# file LICENSE_1_0.txt or copy at http://www.boost.org/LICENSE_1_0.txt)

set(tests
    exception_swallowed_369
<<<<<<< HEAD
    broadcasting_rules_410
=======
    name_constants_411
>>>>>>> 8e700d8a
   )

foreach(test ${tests})
  set(script ${test}.py)

  add_phylanx_python_regression_test("python" ${test}
    SCRIPT ${script}
    FOLDER "Tests/Python/Regression"
    DEPENDS phylanx_py python_setup
    WORKING_DIRECTORY ${PHYLANX_PYTHON_EXTENSION_LOCATION}
    ENVIRONMENT "PYTHONPATH=${PHYLANX_PYTHON_EXTENSION_LOCATION}")

  add_phylanx_pseudo_target(tests.regressions.python_dir.${test}_py)
  add_phylanx_pseudo_dependencies(
    tests.regressions.python_dir tests.regressions.python_dir.${test}_py)
  add_phylanx_pseudo_dependencies(
    tests.regressions.python_dir.${test}_py ${test}_test_py)

endforeach()<|MERGE_RESOLUTION|>--- conflicted
+++ resolved
@@ -5,11 +5,8 @@
 
 set(tests
     exception_swallowed_369
-<<<<<<< HEAD
     broadcasting_rules_410
-=======
     name_constants_411
->>>>>>> 8e700d8a
    )
 
 foreach(test ${tests})
