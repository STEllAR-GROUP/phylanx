# Copyright (c) 2017-2019 Hartmut Kaiser
#
# Distributed under the Boost Software License, Version 1.0. (See accompanying
# file LICENSE_1_0.txt or copy at http://www.boost.org/LICENSE_1_0.txt)

set(tests
    364_local_variables
    466_compiler_problems
    508_unknown_named_argument
    522_multidimension_np_arrays
    530_augmented_assignment_indexed_lhs
    596_list_arrays
    624_advanced_indexing
    635_arange_args
    636_boolean_array
    640_function_argument
    651_vstack_dtype
    794_3d_array
    805_lazy_variable
    805_two_variables
    808_print_twice
    815_plain_return
    826_default_args
    827_random_0dim
    832_performance_data
    837_none_default_argument
    846_if_expression
    852_concatenate_list
    862_var_std_two_axis
    866_dynamic_dtype
    874_0d_shape
    886_notnone
    896_return_none
    903_variable_conversion
    903_variable_dtype
    904_pass_decorator
    905_call_python_snippet
    911_list_comprehension
    912_zip
    925_none_dtype
    933_arange
    933_eval_wrapper
    936_arithmetic_operations
    942_lazy_fmap
    956_named_argument_underscore
    962_broadcast_logical_operations
    966_named_arguments
    979_lazy_compilation
    979_lazy_compilation_with_init
    1052_variable_set_dtype
    1054_variable_shape
    1056_client_base
    1104_no_arg_lambda
    1170_no_error
<<<<<<< HEAD
    1225_iterate_dictionary
=======
    1224_dictionary_len
>>>>>>> 819b584e
    array_len_494
    array_shape_486
    array_subscript_403
    broadcasting_rules_410
    create_list_409
    empty_list_509
    empty_list_510
    exception_swallowed_369
    for_map_516
    lambda_492
    list_iteration_524
    list_iter_space_429
    list_slice_assign_528
    name_constants_411
    no_parens_decorator_407
    np_sum_489
    passing_compiler_state_453
    reassign_512
    zero_dimensional_array_502
   )

foreach(test ${tests})
  set(script ${test}.py)

  add_phylanx_python_regression_test("python" ${test}
    SCRIPT ${script}
    FOLDER "Tests/Python/Regression"
    DEPENDS phylanx_py python_setup
    WORKING_DIRECTORY ${PHYLANX_PYTHON_EXTENSION_LOCATION}
    ENVIRONMENT "PYTHONPATH=${PHYLANX_PYTHON_EXTENSION_LOCATION}:$ENV{PYTHONPATH}")

  add_phylanx_pseudo_target(tests.regressions.python_dir.${test}_py)
  add_phylanx_pseudo_dependencies(
    tests.regressions.python_dir tests.regressions.python_dir.${test}_py)
  add_phylanx_pseudo_dependencies(
    tests.regressions.python_dir.${test}_py ${test}_test_py)

endforeach()<|MERGE_RESOLUTION|>--- conflicted
+++ resolved
@@ -52,11 +52,8 @@
     1056_client_base
     1104_no_arg_lambda
     1170_no_error
-<<<<<<< HEAD
+    1224_dictionary_len
     1225_iterate_dictionary
-=======
-    1224_dictionary_len
->>>>>>> 819b584e
     array_len_494
     array_shape_486
     array_subscript_403
