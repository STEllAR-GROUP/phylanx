# Copyright (c) 2017-2019 Hartmut Kaiser
#
# Distributed under the Boost Software License, Version 1.0. (See accompanying
# file LICENSE_1_0.txt or copy at http://www.boost.org/LICENSE_1_0.txt)

set(tests
    364_local_variables
    466_compiler_problems
    508_unknown_named_argument
    522_multidimension_np_arrays
    530_augmented_assignment_indexed_lhs
    596_list_arrays
    624_advanced_indexing
    635_arange_args
    636_boolean_array
    640_function_argument
    651_vstack_dtype
    794_3d_array
    805_lazy_variable
    805_two_variables
    808_print_twice
    815_plain_return
    826_default_args
    827_random_0dim
    832_performance_data
    837_none_default_argument
    846_if_expression
    852_concatenate_list
    862_var_std_two_axis
    866_dynamic_dtype
    874_0d_shape
    886_notnone
    896_return_none
    903_variable_conversion
    903_variable_dtype
    904_pass_decorator
    905_call_python_snippet
    911_list_comprehension
    912_zip
    925_none_dtype
    933_arange
    933_eval_wrapper
    936_arithmetic_operations
    956_named_argument_underscore
    962_broadcast_logical_operations
    966_named_arguments
    979_lazy_compilation
    979_lazy_compilation_with_init
<<<<<<< HEAD
    1052_variable_set_dtype
=======
    1054_variable_shape
>>>>>>> 8654fa16
    array_len_494
    array_shape_486
    array_subscript_403
    broadcasting_rules_410
    create_list_409
    empty_list_509
    empty_list_510
    exception_swallowed_369
    for_map_516
    lambda_492
    list_iteration_524
    list_iter_space_429
    list_slice_assign_528
    name_constants_411
    no_parens_decorator_407
    np_sum_489
    passing_compiler_state_453
    reassign_512
    zero_dimensional_array_502
   )

foreach(test ${tests})
  set(script ${test}.py)

  add_phylanx_python_regression_test("python" ${test}
    SCRIPT ${script}
    FOLDER "Tests/Python/Regression"
    DEPENDS phylanx_py python_setup
    WORKING_DIRECTORY ${PHYLANX_PYTHON_EXTENSION_LOCATION}
    ENVIRONMENT "PYTHONPATH=${PHYLANX_PYTHON_EXTENSION_LOCATION}")

  add_phylanx_pseudo_target(tests.regressions.python_dir.${test}_py)
  add_phylanx_pseudo_dependencies(
    tests.regressions.python_dir tests.regressions.python_dir.${test}_py)
  add_phylanx_pseudo_dependencies(
    tests.regressions.python_dir.${test}_py ${test}_test_py)

endforeach()<|MERGE_RESOLUTION|>--- conflicted
+++ resolved
@@ -46,11 +46,8 @@
     966_named_arguments
     979_lazy_compilation
     979_lazy_compilation_with_init
-<<<<<<< HEAD
     1052_variable_set_dtype
-=======
     1054_variable_shape
->>>>>>> 8654fa16
     array_len_494
     array_shape_486
     array_subscript_403
