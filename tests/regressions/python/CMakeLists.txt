--- conflicted
+++ resolved
@@ -11,11 +11,7 @@
     list_iter_space_429
     name_constants_411
     no_parans_decorator_407
-<<<<<<< HEAD
-    np_sum_489.py
-=======
     np_sum_489
->>>>>>> 2280ba3a
     passing_compiler_state_453
     zero_dimensional_array_502
    )
