# Copyright (c) 2017-2019 Hartmut Kaiser
#
# Distributed under the Boost Software License, Version 1.0. (See accompanying
# file LICENSE_1_0.txt or copy at http://www.boost.org/LICENSE_1_0.txt)

set(tests
    364_local_variables
    466_compiler_problems
    508_unknown_named_argument
    522_multidimension_np_arrays
    530_augmented_assignment_indexed_lhs
    596_list_arrays
    624_advanced_indexing
    635_arange_args
    636_boolean_array
    640_function_argument
    651_vstack_dtype
    794_3d_array
    805_lazy_variable
    805_two_variables
    808_print_twice
    815_plain_return
    826_default_args
    827_random_0dim
    832_performance_data
    837_none_default_argument
    846_if_expression
    852_concatenate_list
    862_var_std_two_axis
    866_dynamic_dtype
    874_0d_shape
    886_notnone
    896_return_none
    903_variable_conversion
    903_variable_dtype
    904_pass_decorator
    905_call_python_snippet
    911_list_comprehension
    912_zip
    925_none_dtype
    933_arange
    933_eval_wrapper
    936_arithmetic_operations
    942_lazy_fmap
    956_named_argument_underscore
    962_broadcast_logical_operations
    966_named_arguments
    979_lazy_compilation
    979_lazy_compilation_with_init
    1052_variable_set_dtype
    1054_variable_shape
    1056_client_base
    1104_no_arg_lambda
    1170_no_error
    1224_dictionary_len
    1225_iterate_dictionary
    1230_assign_argument_dictionary
<<<<<<< HEAD
    1236_store_failure
=======
    1235_print
>>>>>>> dd8035a6
    array_len_494
    array_shape_486
    array_subscript_403
    broadcasting_rules_410
    create_list_409
    empty_list_509
    empty_list_510
    exception_swallowed_369
    for_map_516
    lambda_492
    list_iteration_524
    list_iter_space_429
    list_slice_assign_528
    name_constants_411
    no_parens_decorator_407
    np_sum_489
    passing_compiler_state_453
    reassign_512
    zero_dimensional_array_502
   )

foreach(test ${tests})
  set(script ${test}.py)

  add_phylanx_python_regression_test("python" ${test}
    SCRIPT ${script}
    FOLDER "Tests/Python/Regression"
    DEPENDS phylanx_py python_setup
    WORKING_DIRECTORY ${PHYLANX_PYTHON_EXTENSION_LOCATION}
    ENVIRONMENT "PYTHONPATH=${PHYLANX_PYTHON_EXTENSION_LOCATION}:$ENV{PYTHONPATH}")

  add_phylanx_pseudo_target(tests.regressions.python_dir.${test}_py)
  add_phylanx_pseudo_dependencies(
    tests.regressions.python_dir tests.regressions.python_dir.${test}_py)
  add_phylanx_pseudo_dependencies(
    tests.regressions.python_dir.${test}_py ${test}_test_py)

endforeach()<|MERGE_RESOLUTION|>--- conflicted
+++ resolved
@@ -55,11 +55,8 @@
     1224_dictionary_len
     1225_iterate_dictionary
     1230_assign_argument_dictionary
-<<<<<<< HEAD
+    1235_print
     1236_store_failure
-=======
-    1235_print
->>>>>>> dd8035a6
     array_len_494
     array_shape_486
     array_subscript_403
