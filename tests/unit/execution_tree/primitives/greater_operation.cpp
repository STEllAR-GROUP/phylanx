--- conflicted
+++ resolved
@@ -53,18 +53,12 @@
             std::vector<phylanx::execution_tree::primitive_argument_type>{
                 std::move(lhs), std::move(rhs)});
 
-<<<<<<< HEAD
     phylanx::execution_tree::primitive_result_type f = greater.eval().get();
 
     HPX_TEST_EQ(phylanx::ir::node_data<double>(0.0),
         phylanx::execution_tree::extract_numeric_value(f));
     HPX_TEST_EQ(phylanx::ir::node_data<bool>(false),
         phylanx::execution_tree::extract_boolean_data(f));
-=======
-    hpx::future<phylanx::execution_tree::primitive_argument_type> f =
-        greater.eval();
-    HPX_TEST(!phylanx::execution_tree::extract_boolean_value(f.get()));
->>>>>>> 16307ce0
 }
 
 void test_greater_operation_0d_lit_true()
@@ -81,18 +75,12 @@
             std::vector<phylanx::execution_tree::primitive_argument_type>{
                 std::move(lhs), std::move(rhs)});
 
-<<<<<<< HEAD
     phylanx::execution_tree::primitive_result_type f = greater.eval().get();
 
     HPX_TEST_EQ(phylanx::ir::node_data<double>(1.0),
         phylanx::execution_tree::extract_numeric_value(f));
     HPX_TEST_EQ(phylanx::ir::node_data<bool>(true),
         phylanx::execution_tree::extract_boolean_data(f));
-=======
-    hpx::future<phylanx::execution_tree::primitive_argument_type> f =
-        greater.eval();
-    HPX_TEST(phylanx::execution_tree::extract_boolean_value(f.get()));
->>>>>>> 16307ce0
 }
 
 void test_greater_operation_0d_lit_false()
@@ -136,7 +124,6 @@
             std::vector<phylanx::execution_tree::primitive_argument_type>{
                 std::move(lhs), std::move(rhs)});
 
-<<<<<<< HEAD
     phylanx::execution_tree::primitive_result_type f = greater.eval().get();
 
     blaze::DynamicVector<double> expected =
@@ -146,11 +133,6 @@
         phylanx::execution_tree::extract_numeric_value(f));
     HPX_TEST_EQ(phylanx::ir::node_data<bool>(std::move(expected)),
         phylanx::execution_tree::extract_boolean_data(f));
-=======
-    hpx::future<phylanx::execution_tree::primitive_argument_type> f =
-        greater.eval();
-    HPX_TEST(!phylanx::execution_tree::extract_boolean_value(f.get()));
->>>>>>> 16307ce0
 }
 
 void test_greater_operation_0d1d_lit()
@@ -230,7 +212,6 @@
 
     phylanx::execution_tree::primitive_result_type f = greater.eval().get();
 
-<<<<<<< HEAD
     blaze::DynamicMatrix<double> expected =
         blaze::map(m, [](double x) { return (x > 1.0); });
 
@@ -238,11 +219,6 @@
         phylanx::execution_tree::extract_numeric_value(f));
     HPX_TEST_EQ(phylanx::ir::node_data<bool>(std::move(expected)),
         phylanx::execution_tree::extract_boolean_data(f));
-=======
-    hpx::future<phylanx::execution_tree::primitive_argument_type> f =
-        greater.eval();
-    HPX_TEST(phylanx::execution_tree::extract_boolean_value(f.get()));
->>>>>>> 16307ce0
 }
 
 void test_greater_operation_1d()
@@ -267,14 +243,9 @@
 
     phylanx::execution_tree::primitive_result_type f = greater.eval().get();
 
-<<<<<<< HEAD
     blaze::DynamicVector<double> expected =
         blaze::map(v1, v2, [](double x, double y) { return x > y; });
-=======
-    hpx::future<phylanx::execution_tree::primitive_argument_type> f =
-        greater.eval();
->>>>>>> 16307ce0
-
+  
     HPX_TEST_EQ(phylanx::ir::node_data<double>((expected)),
         phylanx::execution_tree::extract_numeric_value(f));
     HPX_TEST_EQ(phylanx::ir::node_data<bool>(std::move(expected)),
@@ -331,13 +302,8 @@
 
     phylanx::execution_tree::primitive_result_type f = greater.eval().get();
 
-<<<<<<< HEAD
     blaze::DynamicVector<double> expected =
         blaze::map(v, [](double x) { return (x > 1.0); });
-=======
-    hpx::future<phylanx::execution_tree::primitive_argument_type> f =
-        greater.eval();
->>>>>>> 16307ce0
 
     HPX_TEST_EQ(phylanx::ir::node_data<double>(expected),
         phylanx::execution_tree::extract_numeric_value(f));
@@ -467,13 +433,8 @@
 
     phylanx::execution_tree::primitive_result_type f = greater.eval().get();
 
-<<<<<<< HEAD
     blaze::DynamicMatrix<double> expected =
         blaze::map(m1, m2, [](double x, double y) { return x > y; });
-=======
-    hpx::future<phylanx::execution_tree::primitive_argument_type> f =
-        greater.eval();
->>>>>>> 16307ce0
 
     HPX_TEST_EQ(phylanx::ir::node_data<double>(expected),
         phylanx::execution_tree::extract_numeric_value(f));
@@ -626,16 +587,11 @@
 
     phylanx::execution_tree::primitive_result_type f = greater.eval().get();
 
-<<<<<<< HEAD
     blaze::DynamicMatrix<double> expected{m.rows(), m.columns()};
     for (size_t i = 0UL; i < m.rows(); i++)
         blaze::row(expected, i) = blaze::map(blaze::row(m, i),
             blaze::trans(v),
             [](double x, double y) { return x > y; });
-=======
-    hpx::future<phylanx::execution_tree::primitive_argument_type> f =
-        greater.eval();
->>>>>>> 16307ce0
 
     HPX_TEST_EQ(phylanx::ir::node_data<double>(expected),
         phylanx::execution_tree::extract_numeric_value(f));
