--- conflicted
+++ resolved
@@ -77,16 +77,10 @@
 
     phylanx::execution_tree::primitive_result_type f = not_equal.eval().get();
 
-<<<<<<< HEAD
     HPX_TEST_EQ(phylanx::ir::node_data<double>(0.0),
         phylanx::execution_tree::extract_numeric_value(f));
     HPX_TEST_EQ(phylanx::ir::node_data<bool>(false),
         phylanx::execution_tree::extract_boolean_data(f));
-=======
-    hpx::future<phylanx::execution_tree::primitive_argument_type> f =
-        not_equal.eval();
-    HPX_TEST(!phylanx::execution_tree::extract_boolean_value(f.get()));
->>>>>>> 16307ce0
 }
 
 void test_not_equal_operation_0d_lit_true()
@@ -105,16 +99,10 @@
 
     phylanx::execution_tree::primitive_result_type f = not_equal.eval().get();
 
-<<<<<<< HEAD
     HPX_TEST_EQ(phylanx::ir::node_data<double>(1.0),
         phylanx::execution_tree::extract_numeric_value(f));
     HPX_TEST_EQ(phylanx::ir::node_data<bool>(true),
         phylanx::execution_tree::extract_boolean_data(f));
-=======
-    hpx::future<phylanx::execution_tree::primitive_argument_type> f =
-        not_equal.eval();
-    HPX_TEST(phylanx::execution_tree::extract_boolean_value(f.get()));
->>>>>>> 16307ce0
 }
 
 void test_not_equal_operation_0d_lit_false()
@@ -131,18 +119,12 @@
             std::vector<phylanx::execution_tree::primitive_argument_type>{
                 std::move(lhs), std::move(rhs)});
 
-<<<<<<< HEAD
     phylanx::execution_tree::primitive_result_type f = not_equal.eval().get();
 
     HPX_TEST_EQ(phylanx::ir::node_data<double>(0.0),
         phylanx::execution_tree::extract_numeric_value(f));
     HPX_TEST_EQ(phylanx::ir::node_data<bool>(std::move(false)),
         phylanx::execution_tree::extract_boolean_data(f));
-=======
-    hpx::future<phylanx::execution_tree::primitive_argument_type> f =
-        not_equal.eval();
-    HPX_TEST(!phylanx::execution_tree::extract_boolean_value(f.get()));
->>>>>>> 16307ce0
 }
 
 void test_not_equal_operation_0d1d()
@@ -304,7 +286,6 @@
             std::vector<phylanx::execution_tree::primitive_argument_type>{
                 std::move(lhs), std::move(rhs)});
 
-<<<<<<< HEAD
     phylanx::execution_tree::primitive_result_type f = not_equal.eval().get();
 
     blaze::DynamicMatrix<double> expected =
@@ -368,11 +349,6 @@
 
     HPX_TEST_EQ(phylanx::ir::node_data<bool>(std::move(expected)),
         phylanx::execution_tree::extract_boolean_data(f));
-=======
-    hpx::future<phylanx::execution_tree::primitive_argument_type> f =
-        not_equal.eval();
-    HPX_TEST(phylanx::execution_tree::extract_boolean_value(f.get()));
->>>>>>> 16307ce0
 }
 
 void test_not_equal_operation_1d()
@@ -397,13 +373,8 @@
 
     phylanx::execution_tree::primitive_result_type f = not_equal.eval().get();
 
-<<<<<<< HEAD
     blaze::DynamicVector<double> expected =
         blaze::map(v1, v2, [](double x, double y) { return x != y; });
-=======
-    hpx::future<phylanx::execution_tree::primitive_argument_type> f =
-        not_equal.eval();
->>>>>>> 16307ce0
 
     HPX_TEST_EQ(phylanx::ir::node_data<double>((expected)),
         phylanx::execution_tree::extract_numeric_value(f));
@@ -461,14 +432,9 @@
 
     phylanx::execution_tree::primitive_result_type f = not_equal.eval().get();
 
-<<<<<<< HEAD
     blaze::DynamicVector<double> expected =
         blaze::map(v, [](double x) { return (x != 2.0); });
-=======
-    hpx::future<phylanx::execution_tree::primitive_argument_type> f =
-        not_equal.eval();
->>>>>>> 16307ce0
-
+  
     HPX_TEST_EQ(phylanx::ir::node_data<double>(expected),
         phylanx::execution_tree::extract_numeric_value(f));
     HPX_TEST_EQ(phylanx::ir::node_data<bool>(std::move(expected)),
@@ -653,12 +619,7 @@
             std::vector<phylanx::execution_tree::primitive_argument_type>{
                 std::move(lhs), std::move(rhs)});
 
-<<<<<<< HEAD
-    phylanx::execution_tree::primitive_result_type f = not_equal.eval().get();
-=======
-    hpx::future<phylanx::execution_tree::primitive_argument_type> f =
-        not_equal.eval();
->>>>>>> 16307ce0
+    phylanx::execution_tree::primitive_result_type f = not_equal.eval().get();
 
     blaze::DynamicMatrix<double> expected =
         blaze::map(m1, m2, [](double x, double y) { return x != y; });
@@ -718,12 +679,7 @@
             std::vector<phylanx::execution_tree::primitive_argument_type>{
                 std::move(lhs), std::move(rhs)});
 
-<<<<<<< HEAD
-    phylanx::execution_tree::primitive_result_type f = not_equal.eval().get();
-=======
-    hpx::future<phylanx::execution_tree::primitive_argument_type> f =
-        not_equal.eval();
->>>>>>> 16307ce0
+    phylanx::execution_tree::primitive_result_type f = not_equal.eval().get();
 
     blaze::DynamicMatrix<bool> expected =
         blaze::map(m1, m2, [](bool x, bool y) { return x != y; });
