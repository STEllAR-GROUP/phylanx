--- conflicted
+++ resolved
@@ -6,11 +6,8 @@
 set(tests
     add_operation
     and_operation
-<<<<<<< HEAD
+    block_operation
     determinant
-=======
-    block_operation
->>>>>>> 2785a7ca
     div_operation
     equal_operation
     exponential_operation
