--- conflicted
+++ resolved
@@ -222,30 +222,6 @@
     test_generate_tree("store(C, A + B)", patterns, variables, 42.0);
 }
 
-<<<<<<< HEAD
-void test_multi_patterns()
-{
-    using phylanx::execution_tree::create;
-
-    phylanx::execution_tree::pattern_list patterns = {
-        std::vector<phylanx::execution_tree::match_pattern_type>{
-            {"block(_1, _2, __3)",
-                &create<phylanx::execution_tree::primitives::block_operation>},
-            {"block(__1)",
-                &create<phylanx::execution_tree::primitives::block_operation>},
-        }
-    };
-
-    phylanx::execution_tree::variables variables = {
-        {"A", create_literal_value(41.0)},
-        {"B", create_literal_value(1.0)},
-        {"C", create_literal_value(42.0)},
-    };
-
-    test_generate_tree("block(A)", patterns, variables, 41.0);
-    test_generate_tree("block(A, B)", patterns, variables, 1.0);
-    test_generate_tree("block(A, B, C)", patterns, variables, 42.0);
-=======
 void test_complex_expression()
 {
     phylanx::execution_tree::pattern_list patterns = {
@@ -268,7 +244,30 @@
         patterns, variables, 1.0 + std::exp(-6.0));
     test_generate_tree("1.0 / (1.0 + exp(-dot(A, B)))",
         patterns, variables, 1.0 / (1.0 + std::exp(-6.0)));
->>>>>>> f979465c
+}
+
+void test_multi_patterns()
+{
+    using phylanx::execution_tree::create;
+
+    phylanx::execution_tree::pattern_list patterns = {
+        std::vector<phylanx::execution_tree::match_pattern_type>{
+            {"block(_1, _2, __3)",
+                &create<phylanx::execution_tree::primitives::block_operation>},
+            {"block(__1)",
+                &create<phylanx::execution_tree::primitives::block_operation>},
+        }
+    };
+
+    phylanx::execution_tree::variables variables = {
+        {"A", create_literal_value(41.0)},
+        {"B", create_literal_value(1.0)},
+        {"C", create_literal_value(42.0)},
+    };
+
+    test_generate_tree("block(A)", patterns, variables, 41.0);
+    test_generate_tree("block(A, B)", patterns, variables, 1.0);
+    test_generate_tree("block(A, B, C)", patterns, variables, 42.0);
 }
 
 int main(int argc, char* argv[])
@@ -281,12 +280,8 @@
     test_boolean_primitives();
     test_block_primitives();
     test_store_primitive();
-
-<<<<<<< HEAD
+    test_complex_expression();
     test_multi_patterns();
-=======
-    test_complex_expression();
->>>>>>> f979465c
 
     return hpx::util::report_errors();
 }
