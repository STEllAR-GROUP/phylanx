--- conflicted
+++ resolved
@@ -135,14 +135,6 @@
     test_generate_tree("file_read(\"test_file\")", patterns, variables, 41.0);
 }
 
-<<<<<<< HEAD
-void test_block_primitives()
-{
-    phylanx::execution_tree::pattern_list patterns = {
-        phylanx::execution_tree::primitives::add_operation::match_data,
-        phylanx::execution_tree::primitives::block_operation::match_data,
-        phylanx::execution_tree::primitives::parallel_block_operation::match_data
-=======
 void test_boolean_primitives()
 {
     phylanx::execution_tree::pattern_list patterns = {
@@ -156,12 +148,54 @@
         phylanx::execution_tree::primitives::less_equal::match_data,
         phylanx::execution_tree::primitives::greater::match_data,
         phylanx::execution_tree::primitives::greater_equal::match_data
->>>>>>> 8752c234
-    };
-
-    phylanx::execution_tree::variables variables = {
-        {"A", create_literal_value(41.0)},
-<<<<<<< HEAD
+    };
+
+    phylanx::execution_tree::variables variables = {
+        {"A", create_literal_value(41.0)},
+        {"B", create_literal_value(0.0)}
+    };
+
+    test_generate_tree("!A", patterns, variables, false);
+    test_generate_tree("!!A", patterns, variables, true);
+
+    test_generate_tree("-A", patterns, variables, -41.0);
+    test_generate_tree("--A", patterns, variables, 41.0);
+
+    test_generate_tree("A && A", patterns, variables, true);
+    test_generate_tree("A && B", patterns, variables, false);
+
+    test_generate_tree("B || B", patterns, variables, false);
+    test_generate_tree("A || B", patterns, variables, true);
+
+    test_generate_tree("A == A", patterns, variables, true);
+    test_generate_tree("A == B", patterns, variables, false);
+
+    test_generate_tree("A != A", patterns, variables, false);
+    test_generate_tree("A != B", patterns, variables, true);
+
+    test_generate_tree("A <= A", patterns, variables, true);
+    test_generate_tree("A <= B", patterns, variables, false);
+
+    test_generate_tree("A < A", patterns, variables, false);
+    test_generate_tree("A < B", patterns, variables, false);
+
+    test_generate_tree("A >= A", patterns, variables, true);
+    test_generate_tree("A >= B", patterns, variables, true);
+
+    test_generate_tree("A > A", patterns, variables, false);
+    test_generate_tree("A > B", patterns, variables, true);
+}
+
+void test_block_primitives()
+{
+    phylanx::execution_tree::pattern_list patterns = {
+        phylanx::execution_tree::primitives::add_operation::match_data,
+        phylanx::execution_tree::primitives::block_operation::match_data,
+        phylanx::execution_tree::primitives::parallel_block_operation::match_data
+    };
+
+    phylanx::execution_tree::variables variables = {
+        {"A", create_literal_value(41.0)},
         {"B", create_literal_value(1.0)},
         {"C", create_literal_value(13.0)}
     };
@@ -169,40 +203,6 @@
     test_generate_tree("block(A, B, A + B + C)", patterns, variables, 55.0);
     test_generate_tree("parallel_block(A, B, A + B + C)", patterns,
         variables, 55.0);
-=======
-        {"B", create_literal_value(0.0)}
-    };
-
-    test_generate_tree("!A", patterns, variables, false);
-    test_generate_tree("!!A", patterns, variables, true);
-
-    test_generate_tree("-A", patterns, variables, -41.0);
-    test_generate_tree("--A", patterns, variables, 41.0);
-
-    test_generate_tree("A && A", patterns, variables, true);
-    test_generate_tree("A && B", patterns, variables, false);
-
-    test_generate_tree("B || B", patterns, variables, false);
-    test_generate_tree("A || B", patterns, variables, true);
-
-    test_generate_tree("A == A", patterns, variables, true);
-    test_generate_tree("A == B", patterns, variables, false);
-
-    test_generate_tree("A != A", patterns, variables, false);
-    test_generate_tree("A != B", patterns, variables, true);
-
-    test_generate_tree("A <= A", patterns, variables, true);
-    test_generate_tree("A <= B", patterns, variables, false);
-
-    test_generate_tree("A < A", patterns, variables, false);
-    test_generate_tree("A < B", patterns, variables, false);
-
-    test_generate_tree("A >= A", patterns, variables, true);
-    test_generate_tree("A >= B", patterns, variables, true);
-
-    test_generate_tree("A > A", patterns, variables, false);
-    test_generate_tree("A > B", patterns, variables, true);
->>>>>>> 8752c234
 }
 
 int main(int argc, char* argv[])
@@ -212,9 +212,8 @@
     test_mul_primitive();
     test_math_primitives();
     test_file_io_primitives();
+    test_boolean_primitives();
     test_block_primitives();
 
-    test_boolean_primitives();
-
     return hpx::util::report_errors();
 }
