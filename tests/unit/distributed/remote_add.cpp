// Copyright (c) 2017-2020 Hartmut Kaiser
// Copyright (c) 2020 Maxwell Reeser
// Copyright (c) 2020 Bita Hasheminezhad
//
// Distributed under the Boost Software License, Version 1.0. (See accompanying
// file LICENSE_1_0.txt or copy at http://www.boost.org/LICENSE_1_0.txt)

#include <phylanx/phylanx.hpp>
<<<<<<< HEAD
=======
#include <phylanx/plugins/plugin_factory.hpp>
#include <phylanx/util/random.hpp>
>>>>>>> bdec9fce

#include <hpx/hpx_init.hpp>
#include <hpx/include/iostreams.hpp>
#include <hpx/include/lcos.hpp>
#include <hpx/include/util.hpp>
#include <hpx/testing.hpp>

#include <cstdint>
#include <iostream>
<<<<<<< HEAD
=======
#include <sstream>
>>>>>>> bdec9fce
#include <string>
#include <utility>
#include <vector>

///////////////////////////////////////////////////////////////////////////////
char const* const cannon_product_code = R"(block(
    define(cannon, dim_size,
        block(
            define(array1, random_d(list(dim_size, dim_size), find_here(), 2)),
            define(array2, random_d(list(dim_size, dim_size), find_here(), 2)),
            cannon_product(array1, array2)
        )
    ),
    cannon
))";

////////////////////////////////////////////////////////////////////////////////
int hpx_main(int argc, char* argv[])
{
<<<<<<< HEAD
=======
    std::uint32_t seed = phylanx::util::get_seed();

    // generate two random matrices
    auto load_data = compile_and_run(load_data_str, here);
    auto m1 = load_data(std::int64_t(4), std::int64_t(4));
    auto m2 = load_data(std::int64_t(4), std::int64_t(4));

    // add them locally only
    auto add_here = compile_and_run(add_str, here);
    auto expected = add_here(m1, m2);

    // tile both matrices
>>>>>>> bdec9fce
    using namespace phylanx::execution_tree;

    // compile the given code
    compiler::function_list snippets;
    auto const& code_cannon_product =
        compile("cannon", cannon_product_code, snippets);
    auto cannon = code_cannon_product.run();

    hpx::util::high_resolution_timer t;

    std::int64_t dim_size = 12;
    auto result = cannon(dim_size);

    auto elapsed = t.elapsed();

<<<<<<< HEAD
    std::cout << "Result: \n"
              << extract_numeric_value(result) << std::endl
              << "Calculated in: " << elapsed << " seconds" << std::endl;
=======
    // merge tiles
    auto columnwise_merge = compile_and_run(columnwise_merge_str, here);
    auto result = columnwise_merge(primitive_argument_type{
        primitive_arguments_type{result1.get(), result2.get()}});

    std::cout << "using seed: " << seed << "\n";
    HPX_TEST_EQ(expected, result);
}

int hpx_main(int argc, char* argv[])
{
    std::vector<hpx::id_type> localities = hpx::find_all_localities();
    HPX_TEST(localities.size() >= 2);

    test_remote_add(localities[0], localities[1]);
>>>>>>> bdec9fce

    return hpx::finalize();
}

int main(int argc, char* argv[])
{
    std::vector<std::string> cfg = {"hpx.run_hpx_main!=1"};

    return hpx::init(argc, argv, cfg);
}<|MERGE_RESOLUTION|>--- conflicted
+++ resolved
@@ -6,11 +6,8 @@
 // file LICENSE_1_0.txt or copy at http://www.boost.org/LICENSE_1_0.txt)
 
 #include <phylanx/phylanx.hpp>
-<<<<<<< HEAD
-=======
 #include <phylanx/plugins/plugin_factory.hpp>
 #include <phylanx/util/random.hpp>
->>>>>>> bdec9fce
 
 #include <hpx/hpx_init.hpp>
 #include <hpx/include/iostreams.hpp>
@@ -20,10 +17,7 @@
 
 #include <cstdint>
 #include <iostream>
-<<<<<<< HEAD
-=======
 #include <sstream>
->>>>>>> bdec9fce
 #include <string>
 #include <utility>
 #include <vector>
@@ -43,8 +37,6 @@
 ////////////////////////////////////////////////////////////////////////////////
 int hpx_main(int argc, char* argv[])
 {
-<<<<<<< HEAD
-=======
     std::uint32_t seed = phylanx::util::get_seed();
 
     // generate two random matrices
@@ -57,7 +49,6 @@
     auto expected = add_here(m1, m2);
 
     // tile both matrices
->>>>>>> bdec9fce
     using namespace phylanx::execution_tree;
 
     // compile the given code
@@ -73,11 +64,6 @@
 
     auto elapsed = t.elapsed();
 
-<<<<<<< HEAD
-    std::cout << "Result: \n"
-              << extract_numeric_value(result) << std::endl
-              << "Calculated in: " << elapsed << " seconds" << std::endl;
-=======
     // merge tiles
     auto columnwise_merge = compile_and_run(columnwise_merge_str, here);
     auto result = columnwise_merge(primitive_argument_type{
@@ -93,7 +79,6 @@
     HPX_TEST(localities.size() >= 2);
 
     test_remote_add(localities[0], localities[1]);
->>>>>>> bdec9fce
 
     return hpx::finalize();
 }
