--- conflicted
+++ resolved
@@ -13,13 +13,10 @@
     make_array
     map_numpy
     multi_init
+    multi_return
     parallel
-<<<<<<< HEAD
     set_operation
     slice
-=======
-    multi_return
->>>>>>> cef0c91a
    )
 
 foreach(test ${tests})
