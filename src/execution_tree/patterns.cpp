//  Copyright (c) 2017-2018 Hartmut Kaiser
//
//  Distributed under the Boost Software License}, Version 1.0. (See accompanying
//  file LICENSE_1_0.txt or copy at http://www.boost.org/LICENSE_1_0.txt)

#include <phylanx/config.hpp>
#include <phylanx/execution_tree/primitives.hpp>
#include <phylanx/execution_tree/compile.hpp>

#include <string>
#include <vector>

namespace phylanx { namespace execution_tree
{
    ///////////////////////////////////////////////////////////////////////////
    namespace detail
    {
#define PHYLANX_MATCH_DATA(type)                                               \
    hpx::util::make_tuple(hpx::util::get<0>(primitives::type::match_data),     \
        primitives::type::match_data)                                          \
/**/
#define PHYLANX_MATCH_DATA_VERBATIM(type)                                      \
    hpx::util::make_tuple(                                                     \
        hpx::util::get<0>(primitives::type), primitives::type)                 \
/**/

        pattern_list get_all_known_patterns()
        {
            pattern_list patterns =
            {
                // variadic functions
                PHYLANX_MATCH_DATA(block_operation),
                PHYLANX_MATCH_DATA(column_set_operation),
                PHYLANX_MATCH_DATA(column_slicing_operation),
                PHYLANX_MATCH_DATA(console_output),
                PHYLANX_MATCH_DATA(debug_output),
                PHYLANX_MATCH_DATA(hstack_operation),
                PHYLANX_MATCH_DATA(make_list),
                PHYLANX_MATCH_DATA(map_operation),
                PHYLANX_MATCH_DATA(parallel_block_operation),
                PHYLANX_MATCH_DATA(row_set_operation),
                PHYLANX_MATCH_DATA(row_slicing_operation),
                PHYLANX_MATCH_DATA(set_operation),
                PHYLANX_MATCH_DATA(slicing_operation),
                PHYLANX_MATCH_DATA(string_output),
                PHYLANX_MATCH_DATA(vstack_operation),
                // n-nary functions
                PHYLANX_MATCH_DATA(if_conditional),
                PHYLANX_MATCH_DATA(fold_left_operation),
                PHYLANX_MATCH_DATA(fold_right_operation),
                PHYLANX_MATCH_DATA(for_operation),
                PHYLANX_MATCH_DATA(linearmatrix),
                PHYLANX_MATCH_DATA(linspace),
                // binary functions
                PHYLANX_MATCH_DATA(apply),
                PHYLANX_MATCH_DATA(cross_operation),
                PHYLANX_MATCH_DATA(diag_operation),
                PHYLANX_MATCH_DATA(dot_operation),
                PHYLANX_MATCH_DATA(file_read),
                PHYLANX_MATCH_DATA(file_write),
                PHYLANX_MATCH_DATA(file_read_csv),
                PHYLANX_MATCH_DATA(file_write_csv),
                PHYLANX_MATCH_DATA(filter_operation),
                PHYLANX_MATCH_DATA(while_operation),
#if defined(PHYLANX_HAVE_HIGHFIVE)
                PHYLANX_MATCH_DATA(file_read_hdf5),
                PHYLANX_MATCH_DATA(file_write_hdf5),
#endif

<<<<<<< HEAD
            // unary functions
            primitives::all_operation::match_data,
            primitives::any_operation::match_data,
            primitives::argmin::match_data,
            primitives::argmax::match_data,
            primitives::constant::match_data,
            primitives::determinant::match_data,
            primitives::enable_tracing::match_data,
            primitives::exponential_operation::match_data,
            primitives::extract_shape::match_data,
            primitives::generic_operation::match_data,
            primitives::identity::match_data,
            primitives::inverse_operation::match_data,
            primitives::mean_operation::match_data,
            primitives::power_operation::match_data,
            primitives::random::match_data,
            primitives::shuffle_operation::match_data,
            primitives::square_root_operation::match_data,
            primitives::sum_operation::match_data,
            primitives::transpose_operation::match_data,
            // variadic operations
            primitives::add_operation::match_data,
            primitives::and_operation::match_data,
            primitives::div_operation::match_data,
            primitives::add_dimension::match_data,
            primitives::mul_operation::match_data,
            primitives::or_operation::match_data,
            primitives::sub_operation::match_data,
            // binary operations
            primitives::equal::match_data,
            primitives::greater::match_data,
            primitives::greater_equal::match_data,
            primitives::less::match_data,
            primitives::less_equal::match_data,
            primitives::not_equal::match_data,
            primitives::store_operation::match_data,
            // unary operations
            primitives::unary_minus_operation::match_data,
            primitives::unary_not_operation::match_data,
=======
                // unary functions
                PHYLANX_MATCH_DATA(all_operation),
                PHYLANX_MATCH_DATA(any_operation),
                PHYLANX_MATCH_DATA(argmin),
                PHYLANX_MATCH_DATA(argmax),
                PHYLANX_MATCH_DATA(constant),
                PHYLANX_MATCH_DATA(determinant),
                PHYLANX_MATCH_DATA(enable_tracing),
                PHYLANX_MATCH_DATA(exponential_operation),
                PHYLANX_MATCH_DATA(extract_shape),
                PHYLANX_MATCH_DATA(gradient_operation),
                PHYLANX_MATCH_DATA(identity),
                PHYLANX_MATCH_DATA(inverse_operation),
                PHYLANX_MATCH_DATA(mean_operation),
                PHYLANX_MATCH_DATA(power_operation),
                PHYLANX_MATCH_DATA(random),
                PHYLANX_MATCH_DATA(shuffle_operation),
                PHYLANX_MATCH_DATA(square_root_operation),
                PHYLANX_MATCH_DATA(sum_operation),
                PHYLANX_MATCH_DATA(transpose_operation),
                // variadic operations
                PHYLANX_MATCH_DATA(add_operation),
                PHYLANX_MATCH_DATA(and_operation),
                PHYLANX_MATCH_DATA(div_operation),
                PHYLANX_MATCH_DATA(add_dimension),
                PHYLANX_MATCH_DATA(mul_operation),
                PHYLANX_MATCH_DATA(or_operation),
                PHYLANX_MATCH_DATA(sub_operation),
                // binary operations
                PHYLANX_MATCH_DATA(equal),
                PHYLANX_MATCH_DATA(greater),
                PHYLANX_MATCH_DATA(greater_equal),
                PHYLANX_MATCH_DATA(less),
                PHYLANX_MATCH_DATA(less_equal),
                PHYLANX_MATCH_DATA(not_equal),
                PHYLANX_MATCH_DATA(store_operation),
                // unary operations
                PHYLANX_MATCH_DATA(unary_minus_operation),
                PHYLANX_MATCH_DATA(unary_not_operation),
                //
                // compiler-specific (internal) primitives
                //
                PHYLANX_MATCH_DATA(access_argument),
                PHYLANX_MATCH_DATA(function_reference),
                PHYLANX_MATCH_DATA(wrapped_function),
                PHYLANX_MATCH_DATA(define_function),
                PHYLANX_MATCH_DATA_VERBATIM(define_function::match_data_lambda),

                PHYLANX_MATCH_DATA(variable),
                PHYLANX_MATCH_DATA(wrapped_variable),
                PHYLANX_MATCH_DATA(define_variable),
                PHYLANX_MATCH_DATA_VERBATIM(define_variable::match_data_define)
            };

            std::string car_cdr_name("car_cdr");
            for (auto const& pattern : primitives::car_cdr_operation::match_data)
            {
                patterns.push_back(hpx::util::make_tuple(car_cdr_name, pattern));
            }

>>>>>>> c2e4e8e5
            // generic functions
            patterns.push_back(hpx::util::make_tuple(
                "get_seed_action", primitives::get_seed_match_data));
            patterns.push_back(hpx::util::make_tuple(
                "set_seed_action", primitives::set_seed_match_data));

            return patterns;
        }

#undef PHYLANX_MATCH_DATA_VERBATIM
#undef PHYLANX_MATCH_DATA
    }

    pattern_list const& get_all_known_patterns()
    {
        static pattern_list patterns = detail::get_all_known_patterns();
        return patterns;
    }
}}<|MERGE_RESOLUTION|>--- conflicted
+++ resolved
@@ -9,6 +9,7 @@
 
 #include <string>
 #include <vector>
+#include <phylanx/execution_tree/primitives/car_cdr_operation.hpp>
 
 namespace phylanx { namespace execution_tree
 {
@@ -67,47 +68,6 @@
                 PHYLANX_MATCH_DATA(file_write_hdf5),
 #endif
 
-<<<<<<< HEAD
-            // unary functions
-            primitives::all_operation::match_data,
-            primitives::any_operation::match_data,
-            primitives::argmin::match_data,
-            primitives::argmax::match_data,
-            primitives::constant::match_data,
-            primitives::determinant::match_data,
-            primitives::enable_tracing::match_data,
-            primitives::exponential_operation::match_data,
-            primitives::extract_shape::match_data,
-            primitives::generic_operation::match_data,
-            primitives::identity::match_data,
-            primitives::inverse_operation::match_data,
-            primitives::mean_operation::match_data,
-            primitives::power_operation::match_data,
-            primitives::random::match_data,
-            primitives::shuffle_operation::match_data,
-            primitives::square_root_operation::match_data,
-            primitives::sum_operation::match_data,
-            primitives::transpose_operation::match_data,
-            // variadic operations
-            primitives::add_operation::match_data,
-            primitives::and_operation::match_data,
-            primitives::div_operation::match_data,
-            primitives::add_dimension::match_data,
-            primitives::mul_operation::match_data,
-            primitives::or_operation::match_data,
-            primitives::sub_operation::match_data,
-            // binary operations
-            primitives::equal::match_data,
-            primitives::greater::match_data,
-            primitives::greater_equal::match_data,
-            primitives::less::match_data,
-            primitives::less_equal::match_data,
-            primitives::not_equal::match_data,
-            primitives::store_operation::match_data,
-            // unary operations
-            primitives::unary_minus_operation::match_data,
-            primitives::unary_not_operation::match_data,
-=======
                 // unary functions
                 PHYLANX_MATCH_DATA(all_operation),
                 PHYLANX_MATCH_DATA(any_operation),
@@ -118,6 +78,7 @@
                 PHYLANX_MATCH_DATA(enable_tracing),
                 PHYLANX_MATCH_DATA(exponential_operation),
                 PHYLANX_MATCH_DATA(extract_shape),
+                PHYLANX_MATCH_DATA(generic_operation),
                 PHYLANX_MATCH_DATA(gradient_operation),
                 PHYLANX_MATCH_DATA(identity),
                 PHYLANX_MATCH_DATA(inverse_operation),
@@ -168,7 +129,6 @@
                 patterns.push_back(hpx::util::make_tuple(car_cdr_name, pattern));
             }
 
->>>>>>> c2e4e8e5
             // generic functions
             patterns.push_back(hpx::util::make_tuple(
                 "get_seed_action", primitives::get_seed_match_data));
