--- conflicted
+++ resolved
@@ -222,12 +222,8 @@
                 }
             }
 
-<<<<<<< HEAD
-            if (!t.name_.empty())
-=======
             if (!result.empty() &&
                 !(result[0] == '(' && result[result.size()-1] == ')'))
->>>>>>> 2a501dbc
             {
                 if (!result.empty())
                 {
