--- conflicted
+++ resolved
@@ -480,24 +480,6 @@
                     name_, codename_));
         }
 
-<<<<<<< HEAD
-        if (ops.size() == 2)
-        {
-            if (lhs.is_ref())
-            {
-                lhs = blaze::map(lhs.matrix(), rhs.matrix(), divndnd_simd());
-            }
-            else
-            {
-                lhs.matrix() =
-                        blaze::map(lhs.matrix(), rhs.matrix(), divndnd_simd());
-            }
-
-            return primitive_argument_type(std::move(lhs));
-        }
-
-=======
->>>>>>> c2e4e8e5
         operand_type& first_term = *ops.begin();
         return primitive_argument_type(std::accumulate(ops.begin() + 1,
             ops.end(), std::move(first_term),
