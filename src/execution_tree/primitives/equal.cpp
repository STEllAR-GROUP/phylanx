--- conflicted
+++ resolved
@@ -156,76 +156,71 @@
                 }
             }
 
-<<<<<<< HEAD
         public:
             bool equal_all(operand_type&& lhs, operand_type&& rhs) const
-=======
-            bool operator()(
-                ir::node_data<double>&& lhs, std::int64_t&& rhs) const
-            {
-                if (lhs.num_dimensions() != 0)
+            {
+                std::size_t lhs_dims = lhs.num_dimensions();
+                switch (lhs_dims)
+                {
+                case 0:
+                    return equal0d(std::move(lhs), std::move(rhs));
+
+                case 1:
+                    return equal1d(std::move(lhs), std::move(rhs));
+
+                case 2:
+                    return equal2d(std::move(lhs), std::move(rhs));
+
+                default:
+                    HPX_THROW_EXCEPTION(hpx::bad_parameter,
+                        "equal::equal_all",
+                        "left hand side operand has unsupported number of "
+                        "dimensions");
+                }
+            }
+
+     protected:
+            struct visit_equal
+            {
+                template <typename T1, typename T2>
+                bool operator()(T1, T2) const
                 {
                     HPX_THROW_EXCEPTION(hpx::bad_parameter,
                         "equal::eval",
                         "left hand side and right hand side are incompatible "
                             "and can't be compared");
                 }
-                return lhs[0] == rhs;
-            }
-
-            bool operator()(
-                std::int64_t&& lhs, ir::node_data<double>&& rhs) const
-            {
-                if (rhs.num_dimensions() != 0)
-                {
-                    HPX_THROW_EXCEPTION(hpx::bad_parameter,
-                        "equal::eval",
-                        "left hand side and right hand side are incompatible "
-                            "and can't be compared");
-                }
-                return lhs == rhs[0];
-            }
-
-            template <typename T>
-            bool operator()(T && lhs, T && rhs) const
->>>>>>> f979465c
-            {
-                std::size_t lhs_dims = lhs.num_dimensions();
-                switch (lhs_dims)
-                {
-                case 0:
-                    return equal0d(std::move(lhs), std::move(rhs));
-
-                case 1:
-                    return equal1d(std::move(lhs), std::move(rhs));
-
-                case 2:
-                    return equal2d(std::move(lhs), std::move(rhs));
-
-                default:
-                    HPX_THROW_EXCEPTION(hpx::bad_parameter,
-                        "equal::equal_all",
-                        "left hand side operand has unsupported number of "
-                        "dimensions");
-                }
-            }
-
-        protected:
-            struct visit_equal
-            {
-                template <typename T1, typename T2>
-                bool operator()(T1, T2) const
-                {
-                    HPX_THROW_EXCEPTION(hpx::bad_parameter,
-                        "equal::eval",
-                        "left hand side and right hand side are incompatible "
-                            "and can't be compared");
-                }
 
                 template <typename T>
                 bool operator()(T && lhs, T && rhs) const
                 {
                     return lhs == rhs;
+                }
+
+                bool operator()(
+                    ir::node_data<double>&& lhs, std::int64_t rhs) const
+                {
+                    if (lhs.num_dimensions() != 0)
+                    {
+                        HPX_THROW_EXCEPTION(hpx::bad_parameter,
+                            "equal::eval",
+                            "left hand side and right hand side are "
+                                "incompatible and can't be compared");
+                    }
+                    return lhs[0] == rhs;
+                }
+
+                bool operator()(
+                    std::int64_t&& lhs, ir::node_data<double> rhs) const
+                {
+                    if (rhs.num_dimensions() != 0)
+                    {
+                        HPX_THROW_EXCEPTION(hpx::bad_parameter,
+                            "equal::eval",
+                            "left hand side and right hand side are "
+                                "incompatible and can't be compared");
+                    }
+                    return lhs == rhs[0];
                 }
 
                 bool operator()(operand_type&& lhs, operand_type&& rhs) const
