// Copyright (c) 2019 Stevn R. Brandt
// Copyright (c) 2019 Hartmut Kaiser
//
// Distributed under the Boost Software License, Version 1.0. (See accompanying
// file LICENSE_1_0.txt or copy at http://www.boost.org/LICENSE_1_0.txt)

#include <phylanx/config.hpp>
#include <phylanx/ir/node_data.hpp>
#include <phylanx/execution_tree/primitives/node_data_helpers.hpp>
#include <phylanx/plugins/keras_support/categorical_crossentropy_operation.hpp>
#include <phylanx/util/blaze_traits.hpp>
#include <phylanx/util/assign.hpp>
#include <phylanx/plugins/statistics/statistics_base.hpp>
#include <phylanx/plugins/statistics/sum_operation.hpp>

#include <hpx/assertion.hpp>
#include <hpx/include/lcos.hpp>
#include <hpx/include/naming.hpp>
#include <hpx/include/util.hpp>
#include <hpx/errors/throw_exception.hpp>

#include <cstddef>
#include <memory>
#include <string>
#include <utility>
#include <vector>
#include <type_traits>

#include <blaze/Math.h>
#include <blaze_tensor/Math.h>

///////////////////////////////////////////////////////////////////////////////
namespace phylanx { namespace execution_tree { namespace primitives
{
    ///////////////////////////////////////////////////////////////////////////
    match_pattern_type const cat_cross_operation::match_data =
    {
        hpx::util::make_tuple("categorical_crossentropy",
        std::vector<std::string>{
            "categorical_crossentropy(_1_target,_2_output,"
                "__arg(_3_from_logits,false),__arg(_4_axis,-1))"
        },
        &create_cat_cross_operation, &create_primitive<cat_cross_operation>,
        R"(target, output, from_logits
   Args:

       target (array_like) : input array
       output (array_like) : this array is not output back to the caller
                             but is passed back with the return values.
       from_logits (optional, boolean): boolean value, default = False
       axis (optional, integer: integer axis, default = -1

   Returns:
       The value should be the same as would be returned by the following
       Python function:

      def categorical_crossentropy(target, output, from_logits=False, axis=True):
           if from_logits:
               axis = -1
               outval = softmax(output, axis=axis)
           else:
               outval /= output.sum(axis=axis, keepdims=True)
           outval = np.clip(output, 1e-7, 1 - 1e-7)
           res = np.sum(target * -np.log(outval), axis=axis, keepdims=False)
           return res, outval
   )")
    };
    constexpr double clip_low = 1e-7;
    constexpr double clip_high = 1 - clip_low;

    ///////////////////////////////////////////////////////////////////////////
    cat_cross_operation::cat_cross_operation(primitive_arguments_type&& operands,
        std::string const& name, std::string const& codename)
      : primitive_component_base(std::move(operands), name, codename)
    {}

    primitive_argument_type cat_cross_operation::cat_cross0d(
        arg_type&& target,arg_type&& output,bool from_logits) const
    {
        double v = 1;

        if(!from_logits)
            // usually 1, except when the output is zero
            v = output.scalar()/output.scalar();

        return primitive_argument_type{
            static_cast<double>(-target.scalar()*blaze::log(clip_high))};
    }

    ///////////////////////////////////////////////////////////////////////////
    primitive_argument_type cat_cross_operation::cat_cross1d(
        arg_type&& target,arg_type&& output,bool from_logits) const
    {
        assign_vector<arg_type> output_(output);
        assign_vector<arg_type> target_(target);
        if(from_logits)
        {
            output_ = blaze::softmax(output.vector());
        }
        else
        {
            output_ = output.vector() / blaze::sum(output.vector());
        }

        target_ = blaze::map(target.vector(), output.vector(),[](double t_, double o_){
            return -t_*std::log((std::min)(clip_high,(std::max)(clip_low,o_)));
        });

        double ans = blaze::sum(target.vector());
        primitive_argument_type part1(std::move(ans)), part2(std::move(output));
        primitive_arguments_type both{part1, part2};
        phylanx::ir::range tup(both);
        return primitive_argument_type{ std::move(tup) };
    }

    ///////////////////////////////////////////////////////////////////////////
    using matrix_type = blaze::DynamicMatrix<double>;

    using vector_type = blaze::DynamicVector<double>;

    using tensor_type = blaze::DynamicTensor<double>;

    ///////////////////////////////////////////////////////////////////////////
    vector_type sum2d_axis1(const matrix_type& m)
    {
        vector_type out(m.rows());
        out = 0;
        for (std::size_t j = 0; j < m.columns(); ++j)
        {
            out += blaze::column(m, j);
        }
        return out;
    }

    vector_type sum2d_axis0(const matrix_type& m)
    {
        vector_type out(m.columns());
        out = 0;
        for (std::size_t i = 0; i < m.rows(); ++i)
        {
            out += blaze::trans(blaze::row(m, i));
        }
        return out;
    }
    vector_type sum2d(const matrix_type& m, int axis)
    {
        if (axis == 0)
            return sum2d_axis0(m);
        else
            return sum2d_axis1(m);
    }

    ///////////////////////////////////////////////////////////////////////////
    matrix_type sum3d_axis2(const tensor_type& t)
    {
        matrix_type out(t.pages(), t.rows());
        out = 0;
        for (std::size_t j = 0; j < t.columns(); ++j)
            out += blaze::columnslice(t, j);
        return out;
    }

    matrix_type sum3d_axis1(const tensor_type& t)
    {
        matrix_type out(t.columns(), t.pages());
        out = 0;
        for (std::size_t j = 0; j < t.rows(); ++j)
        {
            auto slice = blaze::rowslice(t, j);
            out += slice;
        }
        return out;
    }

    matrix_type sum3d_axis0(const tensor_type& t)
    {
        matrix_type out(t.rows(), t.columns());
        out = 0;
        for (std::size_t j = 0; j < t.pages(); ++j)
            out += blaze::pageslice(t, j);
        return out;
    }

    matrix_type sum3d(const tensor_type& t, int axis)
    {
        if (axis == 0)
            return sum3d_axis0(t);
        else if (axis == 1)
            return sum3d_axis1(t);

        return sum3d_axis2(t);
    }

    ///////////////////////////////////////////////////////////////////////////
    primitive_argument_type cat_cross_operation::cat_cross2d(
        arg_type&& target, arg_type&& output,bool from_logits,int axis) const
    {
        assign_matrix<arg_type> output_(output);
        assign_matrix<arg_type> target_(target);
        if(from_logits)
        {
            output_ = blaze::softmax<blaze::rowwise>(output.matrix());
        }
        else
        {
            auto norm = sum2d(output.matrix(),axis);
            if(axis == 0) {
                for(std::size_t i = 0; i < output.matrix().rows(); ++i) {
                    auto slice = blaze::row(output.matrix(),i);
                    slice = blaze::map(slice, blaze::trans(norm),[](double s_,double n_){
                        return s_/n_;
                    });
                }
            } else {
                for(std::size_t j = 0; j < output.matrix().columns(); ++j) {
                    auto slice = blaze::column(output.matrix(),j);
                    slice = blaze::map(slice, norm,[](double s_,double n_){
                        return s_/n_;
                    });
                }
            }
        }

        target_ = blaze::map(target.matrix(), output.matrix(),[](double t_, double o_){
            return -t_*std::log((std::min)(clip_high,(std::max)(clip_low,o_)));
        });
        vector_type ans = sum2d(target.matrix(),axis);
        primitive_argument_type part1(std::move(ans)), part2(std::move(output));
        primitive_arguments_type both{part1, part2};
        phylanx::ir::range tup(both);
        return primitive_argument_type{ std::move(tup) };
    }

    ///////////////////////////////////////////////////////////////////////////
    blaze::DynamicTensor<double> softmax3d_axis2(const tensor_type& t)
    {
        blaze::DynamicTensor<double> result(t.pages(), t.rows(), t.columns());
        for (std::size_t i = 0; i != t.pages(); ++i)
        {
            auto slice = blaze::pageslice(t, i);
            blaze::pageslice(result, i) = blaze::softmax<blaze::rowwise>(slice);
        }
        return result;
    }

    primitive_argument_type cat_cross_operation::cat_cross3d(
        arg_type&& target, arg_type&& output, bool from_logits, int axis) const
    {
        assign_tensor<arg_type> output_(output);
        assign_tensor<arg_type> target_(target);
<<<<<<< HEAD
        auto output_tensor_ = output.tensor();
        auto target_tensor_ = target.tensor();
        if(from_logits)
        {
            output_ = softmax3d_axis2(output_tensor_);
=======
        auto output_tensor = output.tensor();
        if(from_logits)
        {
            output_ = softmax3d_axis2(output_tensor);
>>>>>>> e1baf011
        }
        else
        {
            auto norm = sum3d(output_tensor,axis);
            if(axis == 0) {
<<<<<<< HEAD
                auto norm = sum3d(output_tensor_,axis);
                for(std::size_t j = 0; j < output_tensor_.pages(); ++j) {
                    auto slice = blaze::pageslice(output_tensor_,j);
=======
                for(std::size_t j = 0; j < output.tensor().pages(); ++j) {
                    auto slice = blaze::pageslice(output.tensor(),j);
>>>>>>> e1baf011
                    slice = blaze::map(slice, norm,[](double s_,double n_){
                        return s_/n_;
                    });
                }
            } else if(axis == 1) {
<<<<<<< HEAD
                auto norm = sum3d(output_tensor_,axis);
                for(std::size_t j = 0; j < output_tensor_.rows(); ++j) {
                    auto slice = blaze::rowslice(output_tensor_,j);
=======
                for(std::size_t j = 0; j < output.tensor().rows(); ++j) {
                    auto slice = blaze::rowslice(output.tensor(),j);
>>>>>>> e1baf011
                    slice = blaze::map(slice, norm,[](double s_,double n_){
                        return s_/n_;
                    });
                }
            } else {
<<<<<<< HEAD
                auto norm = sum3d(output_tensor_,axis);
                for(std::size_t j = 0; j < output_tensor_.columns(); ++j) {
                    auto slice = blaze::columnslice(output_tensor_,j);
=======
                for(std::size_t j = 0; j < output.tensor().columns(); ++j) {
                    auto slice = blaze::columnslice(output.tensor(),j);
>>>>>>> e1baf011
                    slice = blaze::map(slice, norm,[](double s_,double n_){
                        return s_/n_;
                    });
                }
            }
        }

        auto target_tensor = target.tensor();
        target_ = blaze::map(
<<<<<<< HEAD
            target_tensor_, output_tensor_, [](double t_, double o_) {
=======
            target_tensor, output_tensor, [](double t_, double o_) {
>>>>>>> e1baf011
                return -t_ *
                    std::log((std::min)(clip_high, (std::max)(clip_low, o_)));
            });

<<<<<<< HEAD
        matrix_type ans = sum3d(target_tensor_, axis);
=======
        matrix_type ans = sum3d(target_tensor, axis);
>>>>>>> e1baf011
        if(axis == 1)
            ans = blaze::trans(ans);
        primitive_argument_type part1(std::move(ans)), part2(std::move(output));
        primitive_arguments_type both{part1, part2};
        phylanx::ir::range tup(both);
        return primitive_argument_type{ std::move(tup) };
    }

    ///////////////////////////////////////////////////////////////////////////
    hpx::future<primitive_argument_type> cat_cross_operation::eval(
        primitive_arguments_type const& operands,
        primitive_arguments_type const& args,
        eval_context ctx) const
    {
        for (auto const& i : operands)
        {
            if (!valid(i))
            {
                HPX_THROW_EXCEPTION(hpx::bad_parameter,
                    "cat_cross_operation::eval",
                    util::generate_error_message(
                        "the cat_cross_operation primitive requires that the "
                        "arguments given by the operands array are "
                        "valid",
                        name_, codename_));
            }
        }

        auto this_ = this->shared_from_this();
        return hpx::dataflow(hpx::launch::sync,
            hpx::util::unwrapping([this_ = std::move(this_)](
                                      primitive_arguments_type&& args)
                                      -> primitive_argument_type {
                // Extract logits
                bool from_logits =
                    static_cast<bool>(false);

                // from_logits is the third argument
                if (args.size() > 2)
                {
                    if (valid(args[2]))
                        from_logits =
                            execution_tree::extract_scalar_boolean_value(
                                args[2], this_->name_, this_->codename_);
                }

                // Extract axis
                int axis = -1;
                if(!from_logits && args.size() > 3)
                {
                    if (valid(args[3]))
                        axis =
                            execution_tree::extract_scalar_integer_value(
                                args[3], this_->name_, this_->codename_);
                }

                // Extract the matrix, the result should always be double
                arg_type target = extract_numeric_value(
                    std::move(args[0]), this_->name_, this_->codename_);
                arg_type output = extract_numeric_value(
                    std::move(args[1]), this_->name_, this_->codename_);

                std::size_t target_dims = target.num_dimensions();
                std::size_t output_dims = output.num_dimensions();
                HPX_ASSERT(target_dims == output_dims);

                switch (target_dims)
                {
                case 0:
                    return this_->cat_cross0d(
                        std::move(target),std::move(output),from_logits);

                case 1:
                    return this_->cat_cross1d(
                        std::move(target),std::move(output),from_logits);

                case 2:
                    return this_->cat_cross2d(
                        std::move(target),std::move(output),from_logits,axis);

                case 3:
                    return this_->cat_cross3d(
                        std::move(target),std::move(output),from_logits,axis);

                default:
                    HPX_THROW_EXCEPTION(hpx::bad_parameter,
                        "cat_cross_operation::eval",
                        util::generate_error_message("operand a has an invalid "
                                                        "number of dimensions",
                            this_->name_, this_->codename_));
                }
            }),
            detail::map_operands(
                operands, functional::value_operand{}, args,
                name_, codename_, std::move(ctx)));
    }
}}}
<|MERGE_RESOLUTION|>--- conflicted
+++ resolved
@@ -248,57 +248,32 @@
     {
         assign_tensor<arg_type> output_(output);
         assign_tensor<arg_type> target_(target);
-<<<<<<< HEAD
         auto output_tensor_ = output.tensor();
         auto target_tensor_ = target.tensor();
         if(from_logits)
         {
             output_ = softmax3d_axis2(output_tensor_);
-=======
-        auto output_tensor = output.tensor();
-        if(from_logits)
-        {
-            output_ = softmax3d_axis2(output_tensor);
->>>>>>> e1baf011
         }
         else
         {
-            auto norm = sum3d(output_tensor,axis);
+            auto norm = sum3d(output_tensor_,axis);
             if(axis == 0) {
-<<<<<<< HEAD
-                auto norm = sum3d(output_tensor_,axis);
                 for(std::size_t j = 0; j < output_tensor_.pages(); ++j) {
                     auto slice = blaze::pageslice(output_tensor_,j);
-=======
-                for(std::size_t j = 0; j < output.tensor().pages(); ++j) {
-                    auto slice = blaze::pageslice(output.tensor(),j);
->>>>>>> e1baf011
                     slice = blaze::map(slice, norm,[](double s_,double n_){
                         return s_/n_;
                     });
                 }
             } else if(axis == 1) {
-<<<<<<< HEAD
-                auto norm = sum3d(output_tensor_,axis);
                 for(std::size_t j = 0; j < output_tensor_.rows(); ++j) {
                     auto slice = blaze::rowslice(output_tensor_,j);
-=======
-                for(std::size_t j = 0; j < output.tensor().rows(); ++j) {
-                    auto slice = blaze::rowslice(output.tensor(),j);
->>>>>>> e1baf011
                     slice = blaze::map(slice, norm,[](double s_,double n_){
                         return s_/n_;
                     });
                 }
             } else {
-<<<<<<< HEAD
-                auto norm = sum3d(output_tensor_,axis);
                 for(std::size_t j = 0; j < output_tensor_.columns(); ++j) {
                     auto slice = blaze::columnslice(output_tensor_,j);
-=======
-                for(std::size_t j = 0; j < output.tensor().columns(); ++j) {
-                    auto slice = blaze::columnslice(output.tensor(),j);
->>>>>>> e1baf011
                     slice = blaze::map(slice, norm,[](double s_,double n_){
                         return s_/n_;
                     });
@@ -306,22 +281,13 @@
             }
         }
 
-        auto target_tensor = target.tensor();
         target_ = blaze::map(
-<<<<<<< HEAD
             target_tensor_, output_tensor_, [](double t_, double o_) {
-=======
-            target_tensor, output_tensor, [](double t_, double o_) {
->>>>>>> e1baf011
                 return -t_ *
                     std::log((std::min)(clip_high, (std::max)(clip_low, o_)));
             });
 
-<<<<<<< HEAD
         matrix_type ans = sum3d(target_tensor_, axis);
-=======
-        matrix_type ans = sum3d(target_tensor, axis);
->>>>>>> e1baf011
         if(axis == 1)
             ans = blaze::trans(ans);
         primitive_argument_type part1(std::move(ans)), part2(std::move(output));
