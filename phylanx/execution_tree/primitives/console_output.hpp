--- conflicted
+++ resolved
@@ -33,18 +33,16 @@
         hpx::future<primitive_argument_type> eval(
             std::vector<primitive_argument_type> const& args) const override;
 
-<<<<<<< HEAD
         bool bind(std::vector<primitive_argument_type> const& params,
             bind_mode mode) const override
         {
             return false;
         }
-=======
+
     private:
         hpx::future<primitive_argument_type> eval(
             std::vector<primitive_argument_type> const& operands,
             std::vector<primitive_argument_type> const& args) const;
->>>>>>> 0d6fda36
     };
 
     PHYLANX_EXPORT primitive create_console_output(hpx::id_type const& locality,
