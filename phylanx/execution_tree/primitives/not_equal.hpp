//  Copyright (c) 2017 Hartmut Kaiser
//
//  Distributed under the Boost Software License, Version 1.0. (See accompanying
//  file LICENSE_1_0.txt or copy at http://www.boost.org/LICENSE_1_0.txt)

#if !defined(PHYLANX_PRIMITIVES_NOT_EQUAL_OCT_07_2017_0212PM)
#define PHYLANX_PRIMITIVES_NOT_EQUAL_OCT_07_2017_0212PM

#include <phylanx/config.hpp>
#include <phylanx/ast/node.hpp>
#include <phylanx/ir/node_data.hpp>
#include <phylanx/execution_tree/primitives/base_primitive.hpp>

#include <hpx/include/components.hpp>

#include <vector>

namespace phylanx { namespace execution_tree { namespace primitives
{
    class HPX_COMPONENT_EXPORT not_equal
      : public base_primitive
      , public hpx::components::component_base<not_equal>
    {
    public:
        static match_pattern_type const match_data;

        not_equal() = default;

        not_equal(std::vector<primitive_argument_type>&& operands);

        hpx::future<primitive_result_type> eval() const override;

<<<<<<< HEAD
=======
    protected:
        bool not_equal0d(operand_type&& lhs, operand_type&& rhs) const;
        bool not_equal1d(operand_type&& lhs, operand_type&& rhs) const;
        bool not_equal2d(operand_type&& lhs, operand_type&& rhs) const;

        bool not_equal1d1d(operand_type&& lhs, operand_type&& rhs) const;
        bool not_equal2d2d(operand_type&& lhs, operand_type&& rhs) const;

    public:
        bool not_equal_all(operand_type&& lhs, operand_type&& rhs) const;

>>>>>>> f979465c
    private:
        std::vector<primitive_argument_type> operands_;
    };
}}}

#endif

<|MERGE_RESOLUTION|>--- conflicted
+++ resolved
@@ -30,20 +30,6 @@
 
         hpx::future<primitive_result_type> eval() const override;
 
-<<<<<<< HEAD
-=======
-    protected:
-        bool not_equal0d(operand_type&& lhs, operand_type&& rhs) const;
-        bool not_equal1d(operand_type&& lhs, operand_type&& rhs) const;
-        bool not_equal2d(operand_type&& lhs, operand_type&& rhs) const;
-
-        bool not_equal1d1d(operand_type&& lhs, operand_type&& rhs) const;
-        bool not_equal2d2d(operand_type&& lhs, operand_type&& rhs) const;
-
-    public:
-        bool not_equal_all(operand_type&& lhs, operand_type&& rhs) const;
-
->>>>>>> f979465c
     private:
         std::vector<primitive_argument_type> operands_;
     };
