--- conflicted
+++ resolved
@@ -6,15 +6,9 @@
 
 import phylanx
 from phylanx.ast import *
-<<<<<<< HEAD
-from phylanx.ast.utils import phy_print 
-
-@PhyTransformer
-=======
 from phylanx.ast.utils import printout 
 
-@Phylanx
->>>>>>> c74e5b9e
+@Phylanx("PhySL")
 def lra(file_name,
         xlo1, xhi1, ylo1, yhi1,
         xlo2, xhi2, ylo2, yhi2,
