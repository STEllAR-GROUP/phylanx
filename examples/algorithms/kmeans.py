#  Copyright (c) 2018 Steven R. Brandt
#  Copyright (c) 2018 Christopher Taylor
#  Copyright (c) 2018 R. Tohid
#
#  Distributed under the Boost Software License, Version 1.0. (See accompanying
#  file LICENSE_1_0.txt or copy at http://www.boost.org/LICENSE_1_0.txt)
#
#  source code migrated from: http://flothesof.github.io/k-means-numpy.html
#  original python code is BSD-licensed
#
import phylanx
from phylanx.ast import *
<<<<<<< HEAD
from phylanx.ast.utils import phy_print 

@PhyTransformer
=======
from phylanx.ast.utils import printout 

@Phylanx
>>>>>>> c74e5b9e
def initialize_centroids(points, k):
    centroids = copy(points)
    shuffle(centroids)
    return centroids[:k]

<<<<<<< HEAD
@PhyTransformer
=======
@Phylanx
>>>>>>> c74e5b9e
def closest_centroid(points, centroids):
    distances = sqrt( sum( pow( points - centroids[:, newaxis] , 2.0), axis=2) )
    return argmin(distances, axis=0)

<<<<<<< HEAD
@PhyTransformer
=======
@Phylanx
>>>>>>> c74e5b9e
def move_centroids(points, closest, centroids):
    k = shape(centroids, 0)
    arr = constant( 0.0, k, shape(centroids, 1) )
    for k_ in range(k):
       arr = vstack( arr, mean( points[ closest == k_ ], axis=0 ) )
    return arr

<<<<<<< HEAD
@PhyTransformer
=======
@Phylanx
>>>>>>> c74e5b9e
def kmeans(points, k, itr):
    centroids = initialize_centroids(points, k)

    for i in range(itr):
        closest = closest_centroids(points, k)
        centroids = move_centroids(points, closest, centroids)

    return centroids

def create_points():
    from numpy import vstack, array
    from numpy.random import randn

    return vstack( randn(150, 2) * 0.75 + array([1, 0]),
        randn(50, 2) * 0.25 + array([-0.5, -0.5]),
        randn(150, 2) * 0.75 + array([-0.5, -0.5]) ), 3

if __name__ == "__main__":
    points, k = create_points()
    res = kmeans(points, k)
    printout(res)<|MERGE_RESOLUTION|>--- conflicted
+++ resolved
@@ -10,34 +10,20 @@
 #
 import phylanx
 from phylanx.ast import *
-<<<<<<< HEAD
-from phylanx.ast.utils import phy_print 
-
-@PhyTransformer
-=======
 from phylanx.ast.utils import printout 
 
-@Phylanx
->>>>>>> c74e5b9e
+@Phylanx("PhySL")
 def initialize_centroids(points, k):
     centroids = copy(points)
     shuffle(centroids)
     return centroids[:k]
 
-<<<<<<< HEAD
-@PhyTransformer
-=======
-@Phylanx
->>>>>>> c74e5b9e
+@Phylanx("PhySL")
 def closest_centroid(points, centroids):
     distances = sqrt( sum( pow( points - centroids[:, newaxis] , 2.0), axis=2) )
     return argmin(distances, axis=0)
 
-<<<<<<< HEAD
-@PhyTransformer
-=======
-@Phylanx
->>>>>>> c74e5b9e
+@Phylanx("PhySL")
 def move_centroids(points, closest, centroids):
     k = shape(centroids, 0)
     arr = constant( 0.0, k, shape(centroids, 1) )
@@ -45,11 +31,7 @@
        arr = vstack( arr, mean( points[ closest == k_ ], axis=0 ) )
     return arr
 
-<<<<<<< HEAD
-@PhyTransformer
-=======
-@Phylanx
->>>>>>> c74e5b9e
+@Phylanx("PhySL")
 def kmeans(points, k, itr):
     centroids = initialize_centroids(points, k)
 
